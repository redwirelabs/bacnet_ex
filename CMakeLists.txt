cmake_minimum_required(VERSION 3.20.0 FATAL_ERROR)

<<<<<<< HEAD
# setup bacnet-stack
set(bacnet-stack_DIR "../bacnet-stack/build")
link_directories(${bacnet-stack_DIR})
include_directories(../bacnet-stack/src)

option(USE_UDP_SOCKETS "Use UDP Sockets instead of Elixir's Port module" OFF)
=======
# dependency manager
set(CPM_VERSION 0.40.5)
set(CPM_SOURCE_CACHE ${CMAKE_CURRENT_SOURCE_DIR}/_build/cache/cpm)
set(CPM_USE_NAMED_CACHE_DIRECTORIES false)
set(CPM_PATH "${CMAKE_BINARY_DIR}/cmake/CPM_${CPM_VERSION}.cmake")
if(NOT EXISTS ${CPM_PATH})
    message(STATUS "Downloading CPM.cmake to ${CPM_PATH}")
    set(CPM_GH_URL https://github.com/cpm-cmake/cpm.cmake/releases/download)
    set(CPM_RELEASE_URL ${CPM_GH_URL}/v${CPM_VERSION}/CPM.cmake)
    file(DOWNLOAD ${CPM_RELEASE_URL} ${CPM_PATH})
endif()
include(${CPM_PATH})

# target optimizations
if("$ENV{MIX_ENV}" STREQUAL "prod")
    set(CMAKE_BUILD_TYPE Release)
    set(CMAKE_C_FLAGS_RELEASE "-O3 -DNDEBUG")
else()
    set(CMAKE_BUILD_TYPE Debug)
endif()

# output dir
if("$ENV{MIX_APP_PATH}" STREQUAL "")
    set(OUTPUT_DIR ${CMAKE_CURRENT_SOURCE_DIR}/_build/external)
else()
    set(OUTPUT_DIR $ENV{MIX_APP_PATH}/priv)
endif()

# dependencies
if(DEFINED CPM_bacnet_SOURCE)
    set(PATCHES "")
else()
    set(PATCHES
        patches/0001-Add-Model-and-Application-Software-Version-to-routed.patch
        patches/0002-Do-not-interpret-a-zero-d-out-device-in-a-static-lis.patch
        patches/0003-Remove-unnecessary-debug-logs-to-stderr.patch
        patches/0004-Add-configurable-vendor-name-support.patch
        patches/0005-Add-routed-analog-input-object-support.patch
        patches/0006-Add-routed-multistate-input-object-support.patch
        patches/0007-Allow-BACNET_PROTOCOL_REVISION-to-be-set-by-user.patch
        patches/0008-Exclude-object-identifier-from-the-common-prop-list.patch
        patches/0009-Set-description-and-name-when-creating-input-objs.patch)
endif()

CPMFindPackage(
    NAME bacnet
    GITHUB_REPOSITORY bacnet-stack/bacnet-stack
    GIT_TAG bacnet-stack-1.3.8
    OPTIONS
        "BACNET_PROTOCOL_REVISION 24"
        "BACNET_STACK_BUILD_APPS NO"
    PATCHES ${PATCHES})
>>>>>>> aa072afe

# setup erlang
find_library(libei NAMES ei HINTS $ENV{ERL_EI_LIBDIR} REQUIRED)

# sources
set(SOURCES
    src/bacnet.c
    src/log.c
    src/main.c
    src/port.c
    src/object/binary_input.c
    src/object/characterstring_value.c
    src/object/command.c
    src/protocol/decode_call.c
    src/protocol/enum.c
    src/protocol/event.c)

# If not built by Mix, it is necessary to set the variable to
# the current directory
if(DEFINED ENV{MIX_APP_PATH} AND NOT "$ENV{MIX_APP_PATH}" STREQUAL "")
    set(MIX_APP_PATH $ENV{MIX_APP_PATH})
else()
    set(MIX_APP_PATH ".")
endif()

# build
project(bacnetd)
<<<<<<< HEAD
# Release
# set(CMAKE_BUILD_TYPE Release)
# Debug
set(CMAKE_BUILD_TYPE Debug)
set(CMAKE_C_FLAGS_DEBUG "-O0 -g")
add_executable(bacnetd ${SOURCES})
set_target_properties(bacnetd PROPERTIES
    RUNTIME_OUTPUT_DIRECTORY ${MIX_APP_PATH}/priv)

if(USE_UDP_SOCKETS)
    target_compile_definitions(bacnetd PRIVATE USE_UDP_SOCKETS)
endif()
# target_link_libraries(bacnetd PRIVATE ${ERLANG_EI_LIB})
target_link_libraries(bacnetd PRIVATE :libbacnet-stack.a ${ERLANG_EI_LIB})
=======
set(CMAKE_RUNTIME_OUTPUT_DIRECTORY ${OUTPUT_DIR})
add_executable(bacnetd ${SOURCES})

target_include_directories(bacnetd
    PRIVATE
        $ENV{ERL_EI_INCLUDE_DIR}
        src/)

target_link_libraries(bacnetd PRIVATE bacnet-stack ${libei})
>>>>>>> aa072afe
<|MERGE_RESOLUTION|>--- conflicted
+++ resolved
@@ -1,71 +1,19 @@
 cmake_minimum_required(VERSION 3.20.0 FATAL_ERROR)
 
-<<<<<<< HEAD
 # setup bacnet-stack
 set(bacnet-stack_DIR "../bacnet-stack/build")
 link_directories(${bacnet-stack_DIR})
 include_directories(../bacnet-stack/src)
 
 option(USE_UDP_SOCKETS "Use UDP Sockets instead of Elixir's Port module" OFF)
-=======
-# dependency manager
-set(CPM_VERSION 0.40.5)
-set(CPM_SOURCE_CACHE ${CMAKE_CURRENT_SOURCE_DIR}/_build/cache/cpm)
-set(CPM_USE_NAMED_CACHE_DIRECTORIES false)
-set(CPM_PATH "${CMAKE_BINARY_DIR}/cmake/CPM_${CPM_VERSION}.cmake")
-if(NOT EXISTS ${CPM_PATH})
-    message(STATUS "Downloading CPM.cmake to ${CPM_PATH}")
-    set(CPM_GH_URL https://github.com/cpm-cmake/cpm.cmake/releases/download)
-    set(CPM_RELEASE_URL ${CPM_GH_URL}/v${CPM_VERSION}/CPM.cmake)
-    file(DOWNLOAD ${CPM_RELEASE_URL} ${CPM_PATH})
-endif()
-include(${CPM_PATH})
-
-# target optimizations
-if("$ENV{MIX_ENV}" STREQUAL "prod")
-    set(CMAKE_BUILD_TYPE Release)
-    set(CMAKE_C_FLAGS_RELEASE "-O3 -DNDEBUG")
-else()
-    set(CMAKE_BUILD_TYPE Debug)
-endif()
-
-# output dir
-if("$ENV{MIX_APP_PATH}" STREQUAL "")
-    set(OUTPUT_DIR ${CMAKE_CURRENT_SOURCE_DIR}/_build/external)
-else()
-    set(OUTPUT_DIR $ENV{MIX_APP_PATH}/priv)
-endif()
-
-# dependencies
-if(DEFINED CPM_bacnet_SOURCE)
-    set(PATCHES "")
-else()
-    set(PATCHES
-        patches/0001-Add-Model-and-Application-Software-Version-to-routed.patch
-        patches/0002-Do-not-interpret-a-zero-d-out-device-in-a-static-lis.patch
-        patches/0003-Remove-unnecessary-debug-logs-to-stderr.patch
-        patches/0004-Add-configurable-vendor-name-support.patch
-        patches/0005-Add-routed-analog-input-object-support.patch
-        patches/0006-Add-routed-multistate-input-object-support.patch
-        patches/0007-Allow-BACNET_PROTOCOL_REVISION-to-be-set-by-user.patch
-        patches/0008-Exclude-object-identifier-from-the-common-prop-list.patch
-        patches/0009-Set-description-and-name-when-creating-input-objs.patch)
-endif()
-
-CPMFindPackage(
-    NAME bacnet
-    GITHUB_REPOSITORY bacnet-stack/bacnet-stack
-    GIT_TAG bacnet-stack-1.3.8
-    OPTIONS
-        "BACNET_PROTOCOL_REVISION 24"
-        "BACNET_STACK_BUILD_APPS NO"
-    PATCHES ${PATCHES})
->>>>>>> aa072afe
 
 # setup erlang
-find_library(libei NAMES ei HINTS $ENV{ERL_EI_LIBDIR} REQUIRED)
+set(CMAKE_LIBRARY_PATH ${CMAKE_LIBRARY_PATH} $ENV{ERL_EI_LIBDIR})
+find_library(ERLANG_EI_LIB ei)
+include_directories($ENV{ERL_EI_INCLUDE_DIR})
 
 # sources
+INCLUDE_DIRECTORIES(src/)
 set(SOURCES
     src/bacnet.c
     src/log.c
@@ -88,7 +36,6 @@
 
 # build
 project(bacnetd)
-<<<<<<< HEAD
 # Release
 # set(CMAKE_BUILD_TYPE Release)
 # Debug
@@ -102,15 +49,4 @@
     target_compile_definitions(bacnetd PRIVATE USE_UDP_SOCKETS)
 endif()
 # target_link_libraries(bacnetd PRIVATE ${ERLANG_EI_LIB})
-target_link_libraries(bacnetd PRIVATE :libbacnet-stack.a ${ERLANG_EI_LIB})
-=======
-set(CMAKE_RUNTIME_OUTPUT_DIRECTORY ${OUTPUT_DIR})
-add_executable(bacnetd ${SOURCES})
-
-target_include_directories(bacnetd
-    PRIVATE
-        $ENV{ERL_EI_INCLUDE_DIR}
-        src/)
-
-target_link_libraries(bacnetd PRIVATE bacnet-stack ${libei})
->>>>>>> aa072afe
+target_link_libraries(bacnetd PRIVATE :libbacnet-stack.a ${ERLANG_EI_LIB})