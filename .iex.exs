--- conflicted
+++ resolved
@@ -1,96 +1,2 @@
-<<<<<<< HEAD
-defmodule Helper do
-  def udp_start!() do
-    {:ok, pid} = BACNetUDP.start_link([])
-    pid
-  end
-
-  def kill, do: BACNetUDP.kill()
-
-  def create_gateway(pid, device_instance \\ 1000) do
-    BACNet.Gateway.create(pid, device_instance, "Relay", "Gateway", "Array Relay", "v1.0.0")
-  end
-
-  def create_vdev(pid, vdev_instance \\ 1002) do
-    vdev =
-      %{
-        id: vdev_instance,
-        name: "AP1",
-        description: "Air Purifier Ceiling Hung",
-        model: "Array AC2",
-        version: "1.0.0",
-        objects: nil
-      }
-
-    :ok = BACNet.Gateway.create_routed_device(
-      pid,
-      vdev.id,
-      vdev.name,
-      vdev.description,
-      vdev.model,
-      vdev.version)
-
-    object = %{
-        name: "Air Quality",
-        type: :analog_input,
-        description: "RESET Air Index quality rating",
-        units: :percent
-      }
-
-    :ok =
-      create_analog_input_object(
-        pid,
-        vdev.id,
-        1,
-        object.name,
-        object.units
-      )
-  end
-
-  def create_analog_input_object(pid, vdev_id, object_id \\ 1, object_name \\ "test_object", object_units \\ :percent) do
-    :ok =
-      BACNet.Gateway.Object.create_analog_input(
-        pid,
-        vdev_id,
-        object_id,
-        object_name,
-        object_units
-      )
-  end
-
-  def set_analog_input_object(pid, vdev_id, object_id \\ 1, value \\ 33.3) do
-    BACNet.Gateway.Object.set_analog_input_present_value(
-      pid,
-      vdev_id,
-      object_id,
-      value
-    )
-  end
-
-  # ivan2ed - It is here as a reference.
-  # todo 0 - When the reference won't be more necessary, remove it.
-  # {~c"BACNET_IFACE", args[:network_interface]},
-  # {~c"BACNET_IP_PORT", args[:network_port]},
-  # {~c"BACNET_NETWORK_ID", args[:network_id]},
-  # {~c"BACNET_VENDOR_ID", args[:vendor_id]},
-  # {~c"BACNET_VENDOR_NAME", args[:vendor_name]},
-  # @network_interface "wlp0s20f3"
-  # @network_port "47818"
-  # @vendor_id "1532"
-  # def start!() do
-  #     {:ok, pid} = BACNet.start_link(
-  #     network_port: @network_port,
-  #     network_interface: @network_interface,
-  #     vendor_id: @vendor_id,
-  #     vendor_name: "Fellowes Inc.",
-  #     network_id: @vendor_id
-  #   )
-  #   pid
-  # end
-end
-
-alias Helper, as: H
-=======
 alias BACNetUDP.Helper, as: Helper
-alias BACNetUDP.Helper, as: H
->>>>>>> 54142e09
+alias BACNetUDP.Helper, as: H