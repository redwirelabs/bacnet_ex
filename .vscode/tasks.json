{
    "version": "2.0.0",
    "tasks": [
        {
            "label": "build-project",
            "type": "shell",
            "command": "bash",
            "args": [
                "-c",
<<<<<<< HEAD
                "cd ../bacnet-stack && cp Makefile Makefile.bak && cmake -DBACDL_BIP6=OFF -DBACNET_PROTOCOL_REVISION=24 -DBACNET_STACK_BUILD_APPS=no -DCMAKE_BUILD_TYPE=RelWithDebInfo . && make && cd .. && cd bacnet_ex && cmake -DCMAKE_C_FLAGS=-pthread -DUSE_UDP_SOCKETS=${USE_UDP_SOCKETS} . && make"
                // "cd karg && cmake . && make && cd .. && cmake . && make"
=======
                "cd ../bacnet-stack && mkdir -p build && cd build && cmake .. -DBACNET_PROTOCOL_REVISION=24 -DBACNET_STACK_BUILD_APPS=no -DBACDL_BIP6=OFF -DCMAKE_BUILD_TYPE=Debug && make && cd ../../bacnet_ex && cmake -DCMAKE_C_FLAGS=-pthread -DUSE_UDP_SOCKETS=${USE_UDP_SOCKETS} . && make"
>>>>>>> dbb616fd
            ],
            "group": {
                "kind": "build",
                "isDefault": true
            },
            "problemMatcher": [
                "$gcc"
            ],
            "options": {
                "env": {
                    "USE_UDP_SOCKETS": "ON", // change to OFF, remove or comment this line in case you don't want to use UDP sockets
                    "ERL_EI_INCLUDE_DIR": "~/.asdf/installs/erlang/27.0.1/usr/include",
                    "ERL_EI_LIBDIR": "~/.asdf/installs/erlang/27.0.1/usr/lib/"
                }
            },
            "detail": "Build the project by running cmake and make in specified directories."
        },
        {
            "label": "clean-project",
            "type": "shell",
            "command": "bash",
            "args": [
                "-c",
                "cp ../bacnet-stack/Makefile.bak ../bacnet-stack/Makefile"
            ],
            "group": {
                "kind": "build",
                "isDefault": true
            },
            "problemMatcher": [
                "$gcc"
            ],
            "options": {
                "env": {
                    "ERL_EI_INCLUDE_DIR": "~/.asdf/installs/erlang/27.0.1/usr/include"
                }
            },
            "detail": "Build the project by running cmake and make in specified directories."
        }
    ]
}<|MERGE_RESOLUTION|>--- conflicted
+++ resolved
@@ -7,12 +7,7 @@
             "command": "bash",
             "args": [
                 "-c",
-<<<<<<< HEAD
-                "cd ../bacnet-stack && cp Makefile Makefile.bak && cmake -DBACDL_BIP6=OFF -DBACNET_PROTOCOL_REVISION=24 -DBACNET_STACK_BUILD_APPS=no -DCMAKE_BUILD_TYPE=RelWithDebInfo . && make && cd .. && cd bacnet_ex && cmake -DCMAKE_C_FLAGS=-pthread -DUSE_UDP_SOCKETS=${USE_UDP_SOCKETS} . && make"
-                // "cd karg && cmake . && make && cd .. && cmake . && make"
-=======
                 "cd ../bacnet-stack && mkdir -p build && cd build && cmake .. -DBACNET_PROTOCOL_REVISION=24 -DBACNET_STACK_BUILD_APPS=no -DBACDL_BIP6=OFF -DCMAKE_BUILD_TYPE=Debug && make && cd ../../bacnet_ex && cmake -DCMAKE_C_FLAGS=-pthread -DUSE_UDP_SOCKETS=${USE_UDP_SOCKETS} . && make"
->>>>>>> dbb616fd
             ],
             "group": {
                 "kind": "build",
