--- conflicted
+++ resolved
@@ -11,7 +11,6 @@
       package: package(),
       deps: deps(),
       docs: docs(),
-<<<<<<< HEAD
       # ivan2ed ivan2abelino - I am having issues with using the "elixir_cmake"
       # By the moment I just disabled, at least for our case, in which we can
       # clone the repo and set the dependency in BlofeldRelayFirmware with a
@@ -22,10 +21,6 @@
       # make: *** There is no rule for build the target. 'all'.  Stop.
       # compilers: [:cmake] ++ Mix.compilers(),
       compilers: Mix.compilers(),
-=======
-      compilers: [:cmake] ++ Mix.compilers(),
-      cmake_env: %{"MAKEFLAGS" => "-j#{nproc()}"},
->>>>>>> aa072afe
       start_permanent: Mix.env() == :prod,
       test_coverage: [tool: ExCoveralls, test_task: "espec"],
       dialyzer: [
